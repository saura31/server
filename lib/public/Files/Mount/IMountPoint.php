<?php
/**
 * @copyright Copyright (c) 2016, ownCloud, Inc.
 *
 * @author Morris Jobke <hey@morrisjobke.de>
 * @author Robin Appelman <robin@icewind.nl>
 * @author szaimen <szaimen@e.mail.de>
 *
 * @license AGPL-3.0
 *
 * This code is free software: you can redistribute it and/or modify
 * it under the terms of the GNU Affero General Public License, version 3,
 * as published by the Free Software Foundation.
 *
 * This program is distributed in the hope that it will be useful,
 * but WITHOUT ANY WARRANTY; without even the implied warranty of
 * MERCHANTABILITY or FITNESS FOR A PARTICULAR PURPOSE. See the
 * GNU Affero General Public License for more details.
 *
 * You should have received a copy of the GNU Affero General Public License, version 3,
 * along with this program. If not, see <http://www.gnu.org/licenses/>
 *
 */
namespace OCP\Files\Mount;

/**
 * A storage mounted to folder on the filesystem
 * @since 8.0.0
 */
interface IMountPoint {

	/**
	 * get complete path to the mount point
	 *
	 * @return string
	 * @since 8.0.0
	 */
	public function getMountPoint();

	/**
	 * Set the mountpoint
	 *
	 * @param string $mountPoint new mount point
	 * @since 8.0.0
	 */
	public function setMountPoint($mountPoint);

	/**
	 * Get the storage that is mounted
	 *
<<<<<<< HEAD
	 * @return \OCP\Files\Storage\IStorage
=======
	 * @return \OC\Files\Storage\Storage|null
>>>>>>> 0a359376
	 * @since 8.0.0
	 */
	public function getStorage();

	/**
	 * Get the id of the storages
	 *
	 * @return string
	 * @since 8.0.0
	 */
	public function getStorageId();

	/**
	 * Get the id of the storages
	 *
	 * @return int
	 * @since 9.1.0
	 */
	public function getNumericStorageId();

	/**
	 * Get the path relative to the mountpoint
	 *
	 * @param string $path absolute path to a file or folder
	 * @return string
	 * @since 8.0.0
	 */
	public function getInternalPath($path);

	/**
	 * Apply a storage wrapper to the mounted storage
	 *
	 * @param callable $wrapper
	 * @since 8.0.0
	 */
	public function wrapStorage($wrapper);

	/**
	 * Get a mount option
	 *
	 * @param string $name Name of the mount option to get
	 * @param mixed $default Default value for the mount option
	 * @return mixed
	 * @since 8.0.0
	 */
	public function getOption($name, $default);

	/**
	 * Get all options for the mount
	 *
	 * @return array
	 * @since 8.1.0
	 */
	public function getOptions();

	/**
	 * Get the file id of the root of the storage
	 *
	 * @return int
	 * @since 9.1.0
	 */
	public function getStorageRootId();

	/**
	 * Get the id of the configured mount
	 *
	 * @return int|null mount id or null if not applicable
	 * @since 9.1.0
	 */
	public function getMountId();

	/**
	 * Get the type of mount point, used to distinguish things like shares and external storage
	 * in the web interface
	 *
	 * @return string
	 * @since 12.0.0
	 */
	public function getMountType();
}<|MERGE_RESOLUTION|>--- conflicted
+++ resolved
@@ -48,11 +48,7 @@
 	/**
 	 * Get the storage that is mounted
 	 *
-<<<<<<< HEAD
-	 * @return \OCP\Files\Storage\IStorage
-=======
-	 * @return \OC\Files\Storage\Storage|null
->>>>>>> 0a359376
+	 * @return \OCP\Files\Storage\IStorage|null
 	 * @since 8.0.0
 	 */
 	public function getStorage();
