--- conflicted
+++ resolved
@@ -13,16 +13,12 @@
 class OC_FileCache_Cached{
 	public static $savedData=array();
 
-<<<<<<< HEAD
-	public static function get($path,$root=false) {
-=======
 	public static function get($path, $root=false) {
->>>>>>> d1c0f2a7
 		if($root===false) {
 			$root=OC_Filesystem::getRoot();
 		}
 		$path=$root.$path;
-		$stmt=OC_DB::prepare('SELECT `path`,`ctime`,`mtime`,`mimetype`,`size`,`encrypted`,`versioned`,`writable` FROM `*PREFIX*fscache` WHERE `path_hash`=?');
+		$stmt=OC_DB::prepare('SELECT `id`, `path`,`ctime`,`mtime`,`mimetype`,`size`,`encrypted`,`versioned`,`writable` FROM `*PREFIX*fscache` WHERE `path_hash`=?');
 		if ( ! OC_DB::isError($stmt) ) {
 			$result=$stmt->execute(array(md5($path)));
 			if ( ! OC_DB::isError($result) ) {
@@ -65,11 +61,7 @@
 	 * - encrypted
 	 * - versioned
 	 */
-<<<<<<< HEAD
-	public static function getFolderContent($path,$root=false,$mimetype_filter='') {
-=======
 	public static function getFolderContent($path, $root=false, $mimetype_filter='') {
->>>>>>> d1c0f2a7
 		if($root===false) {
 			$root=OC_Filesystem::getRoot();
 		}
