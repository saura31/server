# SOME DESCRIPTIVE TITLE.
# Copyright (C) YEAR THE PACKAGE'S COPYRIGHT HOLDER
# This file is distributed under the same license as the PACKAGE package.
# 
# Translators:
<<<<<<< HEAD
#   <adn.adin@gmail.com>, 2011.
# Jan-Christoph Borchardt <JanCBorchardt@fsfe.org>, 2011.
# Stefan Ilivanov <ilivanov@gmail.com>, 2011.
# Yasen Pramatarov <yasen@lindeas.com>, 2012.
=======
>>>>>>> 4ab36142
msgid ""
msgstr ""
"Project-Id-Version: ownCloud\n"
"Report-Msgid-Bugs-To: http://bugs.owncloud.org/\n"
<<<<<<< HEAD
"POT-Creation-Date: 2013-04-17 02:20+0200\n"
"PO-Revision-Date: 2013-04-17 00:21+0000\n"
=======
"POT-Creation-Date: 2013-04-30 01:57+0200\n"
"PO-Revision-Date: 2013-04-29 23:57+0000\n"
>>>>>>> 4ab36142
"Last-Translator: I Robot <owncloud-bot@tmit.eu>\n"
"Language-Team: Bulgarian (Bulgaria) (http://www.transifex.com/projects/p/owncloud/language/bg_BG/)\n"
"MIME-Version: 1.0\n"
"Content-Type: text/plain; charset=UTF-8\n"
"Content-Transfer-Encoding: 8bit\n"
"Language: bg_BG\n"
"Plural-Forms: nplurals=2; plural=(n != 1);\n"

#: ajax/share.php:97
#, php-format
msgid "User %s shared a file with you"
msgstr ""

#: ajax/share.php:99
#, php-format
msgid "User %s shared a folder with you"
msgstr ""

#: ajax/share.php:101
#, php-format
msgid ""
"User %s shared the file \"%s\" with you. It is available for download here: "
"%s"
msgstr ""

#: ajax/share.php:104
#, php-format
msgid ""
"User %s shared the folder \"%s\" with you. It is available for download "
"here: %s"
msgstr ""

#: ajax/vcategories/add.php:26 ajax/vcategories/edit.php:25
msgid "Category type not provided."
msgstr ""

#: ajax/vcategories/add.php:30
msgid "No category to add?"
msgstr ""

#: ajax/vcategories/add.php:37
#, php-format
msgid "This category already exists: %s"
msgstr ""

#: ajax/vcategories/addToFavorites.php:26 ajax/vcategories/delete.php:27
#: ajax/vcategories/favorites.php:24
#: ajax/vcategories/removeFromFavorites.php:26
msgid "Object type not provided."
msgstr ""

#: ajax/vcategories/addToFavorites.php:30
#: ajax/vcategories/removeFromFavorites.php:30
#, php-format
msgid "%s ID not provided."
msgstr ""

#: ajax/vcategories/addToFavorites.php:35
#, php-format
msgid "Error adding %s to favorites."
msgstr ""

#: ajax/vcategories/delete.php:35 js/oc-vcategories.js:136
msgid "No categories selected for deletion."
msgstr "Няма избрани категории за изтриване"

#: ajax/vcategories/removeFromFavorites.php:35
#, php-format
msgid "Error removing %s from favorites."
msgstr ""

#: js/config.php:34
msgid "Sunday"
msgstr "Неделя"

#: js/config.php:35
msgid "Monday"
msgstr "Понеделник"

#: js/config.php:36
msgid "Tuesday"
msgstr "Вторник"

#: js/config.php:37
msgid "Wednesday"
msgstr "Сряда"

#: js/config.php:38
msgid "Thursday"
msgstr "Четвъртък"

#: js/config.php:39
msgid "Friday"
msgstr "Петък"

#: js/config.php:40
msgid "Saturday"
msgstr "Събота"

#: js/config.php:45
msgid "January"
msgstr "Януари"

#: js/config.php:46
msgid "February"
msgstr "Февруари"

#: js/config.php:47
msgid "March"
msgstr "Март"

#: js/config.php:48
msgid "April"
msgstr "Април"

#: js/config.php:49
msgid "May"
msgstr "Май"

#: js/config.php:50
msgid "June"
msgstr "Юни"

#: js/config.php:51
msgid "July"
msgstr "Юли"

#: js/config.php:52
msgid "August"
msgstr "Август"

#: js/config.php:53
msgid "September"
msgstr "Септември"

#: js/config.php:54
msgid "October"
msgstr "Октомври"

#: js/config.php:55
msgid "November"
msgstr "Ноември"

#: js/config.php:56
msgid "December"
msgstr "Декември"

#: js/js.js:286
msgid "Settings"
msgstr "Настройки"

#: js/js.js:718
msgid "seconds ago"
msgstr "преди секунди"

#: js/js.js:719
msgid "1 minute ago"
msgstr "преди 1 минута"

#: js/js.js:720
msgid "{minutes} minutes ago"
msgstr ""

#: js/js.js:721
msgid "1 hour ago"
msgstr "преди 1 час"

#: js/js.js:722
msgid "{hours} hours ago"
msgstr ""

#: js/js.js:723
msgid "today"
msgstr "днес"

#: js/js.js:724
msgid "yesterday"
msgstr "вчера"

#: js/js.js:725
msgid "{days} days ago"
msgstr ""

#: js/js.js:726
msgid "last month"
msgstr "последният месец"

#: js/js.js:727
msgid "{months} months ago"
msgstr ""

#: js/js.js:728
msgid "months ago"
msgstr ""

#: js/js.js:729
msgid "last year"
msgstr "последната година"

#: js/js.js:730
msgid "years ago"
msgstr "последните години"

#: js/oc-dialogs.js:117 js/oc-dialogs.js:247
msgid "Ok"
msgstr "Добре"

#: js/oc-dialogs.js:121 js/oc-dialogs.js:189 js/oc-dialogs.js:240
msgid "Cancel"
msgstr "Отказ"

#: js/oc-dialogs.js:185
msgid "Choose"
msgstr ""

#: js/oc-dialogs.js:215
msgid "Yes"
msgstr "Да"

#: js/oc-dialogs.js:222
msgid "No"
msgstr "Не"

#: js/oc-vcategories.js:5 js/oc-vcategories.js:85 js/oc-vcategories.js:102
#: js/oc-vcategories.js:117 js/oc-vcategories.js:132 js/oc-vcategories.js:162
msgid "The object type is not specified."
msgstr ""

#: js/oc-vcategories.js:14 js/oc-vcategories.js:80 js/oc-vcategories.js:95
#: js/oc-vcategories.js:110 js/oc-vcategories.js:125 js/oc-vcategories.js:136
#: js/oc-vcategories.js:172 js/oc-vcategories.js:189 js/oc-vcategories.js:195
#: js/oc-vcategories.js:199 js/share.js:136 js/share.js:143 js/share.js:577
#: js/share.js:589
msgid "Error"
msgstr "Грешка"

#: js/oc-vcategories.js:179
msgid "The app name is not specified."
msgstr ""

#: js/oc-vcategories.js:194
msgid "The required file {file} is not installed!"
msgstr ""

#: js/share.js:30 js/share.js:45 js/share.js:87
msgid "Shared"
msgstr ""

#: js/share.js:90
msgid "Share"
msgstr "Споделяне"

#: js/share.js:125 js/share.js:617
msgid "Error while sharing"
msgstr ""

#: js/share.js:136
msgid "Error while unsharing"
msgstr ""

#: js/share.js:143
msgid "Error while changing permissions"
msgstr ""

#: js/share.js:152
msgid "Shared with you and the group {group} by {owner}"
msgstr ""

#: js/share.js:154
msgid "Shared with you by {owner}"
msgstr ""

#: js/share.js:159
msgid "Share with"
msgstr ""

#: js/share.js:164
msgid "Share with link"
msgstr ""

#: js/share.js:167
msgid "Password protect"
msgstr ""

#: js/share.js:169 templates/installation.php:54 templates/login.php:35
msgid "Password"
msgstr "Парола"

#: js/share.js:173
msgid "Email link to person"
msgstr ""

#: js/share.js:174
msgid "Send"
msgstr ""

#: js/share.js:178
msgid "Set expiration date"
msgstr ""

#: js/share.js:179
msgid "Expiration date"
msgstr ""

#: js/share.js:211
msgid "Share via email:"
msgstr ""

#: js/share.js:213
msgid "No people found"
msgstr ""

#: js/share.js:251
msgid "Resharing is not allowed"
msgstr ""

#: js/share.js:287
msgid "Shared in {item} with {user}"
msgstr ""

#: js/share.js:308
msgid "Unshare"
msgstr ""

#: js/share.js:320
msgid "can edit"
msgstr ""

#: js/share.js:322
msgid "access control"
msgstr ""

#: js/share.js:325
msgid "create"
msgstr ""

#: js/share.js:328
msgid "update"
msgstr ""

#: js/share.js:331
msgid "delete"
msgstr ""

#: js/share.js:334
msgid "share"
msgstr ""

#: js/share.js:368 js/share.js:564
msgid "Password protected"
msgstr ""

#: js/share.js:577
msgid "Error unsetting expiration date"
msgstr ""

#: js/share.js:589
msgid "Error setting expiration date"
msgstr ""

#: js/share.js:604
msgid "Sending ..."
msgstr ""

#: js/share.js:615
msgid "Email sent"
msgstr ""

#: js/update.js:14
msgid ""
"The update was unsuccessful. Please report this issue to the <a "
"href=\"https://github.com/owncloud/core/issues\" target=\"_blank\">ownCloud "
"community</a>."
msgstr ""

#: js/update.js:18
msgid "The update was successful. Redirecting you to ownCloud now."
msgstr ""

#: lostpassword/controller.php:48
msgid "ownCloud password reset"
msgstr ""

#: lostpassword/templates/email.php:2
msgid "Use the following link to reset your password: {link}"
msgstr ""

#: lostpassword/templates/lostpassword.php:4
msgid ""
"The link to reset your password has been sent to your email.<br>If you do "
"not receive it within a reasonable amount of time, check your spam/junk "
"folders.<br>If it is not there ask your local administrator ."
msgstr ""

#: lostpassword/templates/lostpassword.php:12
msgid "Request failed!<br>Did you make sure your email/username was right?"
msgstr ""

#: lostpassword/templates/lostpassword.php:15
msgid "You will receive a link to reset your password via Email."
msgstr "Ще получите връзка за нулиране на паролата Ви."

<<<<<<< HEAD
#: lostpassword/templates/lostpassword.php:11 templates/installation.php:48
#: templates/login.php:28
=======
#: lostpassword/templates/lostpassword.php:18 templates/installation.php:48
#: templates/login.php:19
>>>>>>> 4ab36142
msgid "Username"
msgstr ""

#: lostpassword/templates/lostpassword.php:21
msgid "Request reset"
msgstr "Нулиране на заявка"

#: lostpassword/templates/resetpassword.php:4
msgid "Your password was reset"
msgstr "Вашата парола е нулирана"

#: lostpassword/templates/resetpassword.php:5
msgid "To login page"
msgstr ""

#: lostpassword/templates/resetpassword.php:8
msgid "New password"
msgstr "Нова парола"

#: lostpassword/templates/resetpassword.php:11
msgid "Reset password"
msgstr "Нулиране на парола"

#: strings.php:5
msgid "Personal"
msgstr "Лични"

#: strings.php:6
msgid "Users"
msgstr "Потребители"

#: strings.php:7
msgid "Apps"
msgstr "Приложения"

#: strings.php:8
msgid "Admin"
msgstr "Админ"

#: strings.php:9
msgid "Help"
msgstr "Помощ"

#: templates/403.php:12
msgid "Access forbidden"
msgstr "Достъпът е забранен"

#: templates/404.php:12
msgid "Cloud not found"
msgstr "облакът не намерен"

#: templates/edit_categories_dialog.php:4
msgid "Edit categories"
msgstr "Редактиране на категориите"

#: templates/edit_categories_dialog.php:16
msgid "Add"
msgstr "Добавяне"

#: templates/installation.php:24 templates/installation.php:31
#: templates/installation.php:38
msgid "Security Warning"
msgstr ""

#: templates/installation.php:25
msgid "Your PHP version is vulnerable to the NULL Byte attack (CVE-2006-7243)"
msgstr ""

#: templates/installation.php:26
msgid "Please update your PHP installation to use ownCloud securely."
msgstr ""

#: templates/installation.php:32
msgid ""
"No secure random number generator is available, please enable the PHP "
"OpenSSL extension."
msgstr ""

#: templates/installation.php:33
msgid ""
"Without a secure random number generator an attacker may be able to predict "
"password reset tokens and take over your account."
msgstr ""

#: templates/installation.php:39
msgid ""
"Your data directory and files are probably accessible from the internet "
"because the .htaccess file does not work."
msgstr ""

#: templates/installation.php:40
msgid ""
"For information how to properly configure your server, please see the <a "
"href=\"http://doc.owncloud.org/server/5.0/admin_manual/installation.html\" "
"target=\"_blank\">documentation</a>."
msgstr ""

#: templates/installation.php:44
msgid "Create an <strong>admin account</strong>"
msgstr "Създаване на <strong>админ профил</strong>"

#: templates/installation.php:62
msgid "Advanced"
msgstr "Разширено"

#: templates/installation.php:64
msgid "Data folder"
msgstr "Директория за данни"

#: templates/installation.php:73
msgid "Configure the database"
msgstr "Конфигуриране на базата"

#: templates/installation.php:78 templates/installation.php:90
#: templates/installation.php:101 templates/installation.php:112
#: templates/installation.php:124
msgid "will be used"
msgstr "ще се ползва"

#: templates/installation.php:136
msgid "Database user"
msgstr "Потребител за базата"

#: templates/installation.php:143
msgid "Database password"
msgstr "Парола за базата"

#: templates/installation.php:148
msgid "Database name"
msgstr "Име на базата"

#: templates/installation.php:158
msgid "Database tablespace"
msgstr ""

#: templates/installation.php:165
msgid "Database host"
msgstr "Хост за базата"

#: templates/installation.php:171
msgid "Finish setup"
msgstr "Завършване на настройките"

#: templates/layout.guest.php:40
msgid "web services under your control"
msgstr "уеб услуги под Ваш контрол"

#: templates/layout.user.php:36
#, php-format
msgid "%s is available. Get more information on how to update."
msgstr ""

<<<<<<< HEAD
#: templates/login.php:10
=======
#: templates/layout.user.php:61
msgid "Log out"
msgstr "Изход"

#: templates/login.php:9
>>>>>>> 4ab36142
msgid "Automatic logon rejected!"
msgstr ""

#: templates/login.php:11
msgid ""
"If you did not change your password recently, your account may be "
"compromised!"
msgstr ""

#: templates/login.php:13
msgid "Please change your password to secure your account again."
msgstr ""

#: templates/login.php:19
msgid "Lost your password?"
msgstr "Забравена парола?"

#: templates/login.php:41
msgid "remember"
msgstr "запомни"

#: templates/login.php:43
msgid "Log in"
msgstr "Вход"

#: templates/login.php:49
msgid "Alternative Logins"
msgstr ""

#: templates/part.pagenavi.php:3
msgid "prev"
msgstr "пред."

#: templates/part.pagenavi.php:20
msgid "next"
msgstr "следващо"

#: templates/update.php:3
#, php-format
msgid "Updating ownCloud to version %s, this may take a while."
msgstr ""<|MERGE_RESOLUTION|>--- conflicted
+++ resolved
@@ -3,24 +3,12 @@
 # This file is distributed under the same license as the PACKAGE package.
 # 
 # Translators:
-<<<<<<< HEAD
-#   <adn.adin@gmail.com>, 2011.
-# Jan-Christoph Borchardt <JanCBorchardt@fsfe.org>, 2011.
-# Stefan Ilivanov <ilivanov@gmail.com>, 2011.
-# Yasen Pramatarov <yasen@lindeas.com>, 2012.
-=======
->>>>>>> 4ab36142
 msgid ""
 msgstr ""
 "Project-Id-Version: ownCloud\n"
 "Report-Msgid-Bugs-To: http://bugs.owncloud.org/\n"
-<<<<<<< HEAD
-"POT-Creation-Date: 2013-04-17 02:20+0200\n"
-"PO-Revision-Date: 2013-04-17 00:21+0000\n"
-=======
 "POT-Creation-Date: 2013-04-30 01:57+0200\n"
 "PO-Revision-Date: 2013-04-29 23:57+0000\n"
->>>>>>> 4ab36142
 "Last-Translator: I Robot <owncloud-bot@tmit.eu>\n"
 "Language-Team: Bulgarian (Bulgaria) (http://www.transifex.com/projects/p/owncloud/language/bg_BG/)\n"
 "MIME-Version: 1.0\n"
@@ -295,7 +283,7 @@
 
 #: js/share.js:159
 msgid "Share with"
-msgstr ""
+msgstr "Споделено с"
 
 #: js/share.js:164
 msgid "Share with link"
@@ -305,7 +293,7 @@
 msgid "Password protect"
 msgstr ""
 
-#: js/share.js:169 templates/installation.php:54 templates/login.php:35
+#: js/share.js:169 templates/installation.php:54 templates/login.php:26
 msgid "Password"
 msgstr "Парола"
 
@@ -355,7 +343,7 @@
 
 #: js/share.js:325
 msgid "create"
-msgstr ""
+msgstr "създаване"
 
 #: js/share.js:328
 msgid "update"
@@ -423,15 +411,10 @@
 msgid "You will receive a link to reset your password via Email."
 msgstr "Ще получите връзка за нулиране на паролата Ви."
 
-<<<<<<< HEAD
-#: lostpassword/templates/lostpassword.php:11 templates/installation.php:48
-#: templates/login.php:28
-=======
 #: lostpassword/templates/lostpassword.php:18 templates/installation.php:48
 #: templates/login.php:19
->>>>>>> 4ab36142
 msgid "Username"
-msgstr ""
+msgstr "Потребител"
 
 #: lostpassword/templates/lostpassword.php:21
 msgid "Request reset"
@@ -539,37 +522,37 @@
 msgid "Data folder"
 msgstr "Директория за данни"
 
-#: templates/installation.php:73
+#: templates/installation.php:74
 msgid "Configure the database"
 msgstr "Конфигуриране на базата"
 
-#: templates/installation.php:78 templates/installation.php:90
-#: templates/installation.php:101 templates/installation.php:112
-#: templates/installation.php:124
+#: templates/installation.php:79 templates/installation.php:91
+#: templates/installation.php:102 templates/installation.php:113
+#: templates/installation.php:125
 msgid "will be used"
 msgstr "ще се ползва"
 
-#: templates/installation.php:136
+#: templates/installation.php:137
 msgid "Database user"
 msgstr "Потребител за базата"
 
-#: templates/installation.php:143
+#: templates/installation.php:144
 msgid "Database password"
 msgstr "Парола за базата"
 
-#: templates/installation.php:148
+#: templates/installation.php:149
 msgid "Database name"
 msgstr "Име на базата"
 
-#: templates/installation.php:158
+#: templates/installation.php:159
 msgid "Database tablespace"
 msgstr ""
 
-#: templates/installation.php:165
+#: templates/installation.php:166
 msgid "Database host"
 msgstr "Хост за базата"
 
-#: templates/installation.php:171
+#: templates/installation.php:172
 msgid "Finish setup"
 msgstr "Завършване на настройките"
 
@@ -582,41 +565,37 @@
 msgid "%s is available. Get more information on how to update."
 msgstr ""
 
-<<<<<<< HEAD
-#: templates/login.php:10
-=======
 #: templates/layout.user.php:61
 msgid "Log out"
 msgstr "Изход"
 
 #: templates/login.php:9
->>>>>>> 4ab36142
 msgid "Automatic logon rejected!"
 msgstr ""
 
-#: templates/login.php:11
+#: templates/login.php:10
 msgid ""
 "If you did not change your password recently, your account may be "
 "compromised!"
 msgstr ""
 
-#: templates/login.php:13
+#: templates/login.php:12
 msgid "Please change your password to secure your account again."
 msgstr ""
 
-#: templates/login.php:19
+#: templates/login.php:34
 msgid "Lost your password?"
 msgstr "Забравена парола?"
 
-#: templates/login.php:41
+#: templates/login.php:39
 msgid "remember"
 msgstr "запомни"
 
-#: templates/login.php:43
+#: templates/login.php:41
 msgid "Log in"
 msgstr "Вход"
 
-#: templates/login.php:49
+#: templates/login.php:47
 msgid "Alternative Logins"
 msgstr ""
 
