# SOME DESCRIPTIVE TITLE.
# Copyright (C) YEAR THE PACKAGE'S COPYRIGHT HOLDER
# This file is distributed under the same license as the PACKAGE package.
# 
# Translators:
<<<<<<< HEAD
# felix.liberio <felix.liberio@gmail.com>, 2013
# Javierkaiser <javierkaiser@gmail.com>, 2012
# Javier Llorente <javier@opensuse.org>, 2012
# juanman <juanma@kde.org.ar>, 2013
# juanman <juanma@kde.org.ar>, 2011-2013
# malmirk <malmirk@gmail.com>, 2012
# oSiNaReF <>, 2012
# Raul Fernandez Garcia <raulfg3@gmail.com>, 2012
# rodrigo.calvo <rodrigo.calvo@gmail.com>, 2012
# Romain DEP. <rom1dep@gmail.com>, 2011
# Rubén Trujillo <rubentrf@gmail.com>, 2012
# xsergiolpx <sergioballesterossolanas@gmail.com>, 2011-2012
# scambra <sergio@entrecables.com>, 2012
# msvladimir <vladimirmartinezsierra@gmail.com>, 2013
=======
# msoko <sokolovitch@yahoo.com>, 2013
# iGerli <stefano@aerosoles.net>, 2013
>>>>>>> 6163a856
msgid ""
msgstr ""
"Project-Id-Version: ownCloud\n"
"Report-Msgid-Bugs-To: http://bugs.owncloud.org/\n"
<<<<<<< HEAD
"POT-Creation-Date: 2013-04-23 01:58+0200\n"
"PO-Revision-Date: 2013-04-22 18:40+0000\n"
"Last-Translator: I Robot <owncloud-bot@tmit.eu>\n"
=======
"POT-Creation-Date: 2013-05-01 01:59+0200\n"
"PO-Revision-Date: 2013-04-30 11:30+0000\n"
"Last-Translator: iGerli <stefano@aerosoles.net>\n"
>>>>>>> 6163a856
"Language-Team: Spanish (http://www.transifex.com/projects/p/owncloud/language/es/)\n"
"MIME-Version: 1.0\n"
"Content-Type: text/plain; charset=UTF-8\n"
"Content-Transfer-Encoding: 8bit\n"
"Language: es\n"
"Plural-Forms: nplurals=2; plural=(n != 1);\n"

#: ajax/share.php:97
#, php-format
msgid "User %s shared a file with you"
msgstr "El usuario %s ha compartido un archivo contigo."

#: ajax/share.php:99
#, php-format
msgid "User %s shared a folder with you"
msgstr "El usuario %s ha compartido una carpeta contigo."

#: ajax/share.php:101
#, php-format
msgid ""
"User %s shared the file \"%s\" with you. It is available for download here: "
"%s"
msgstr "El usuario %s ha compartido el archivo \"%s\" contigo. Puedes descargarlo aquí: %s."

#: ajax/share.php:104
#, php-format
msgid ""
"User %s shared the folder \"%s\" with you. It is available for download "
"here: %s"
msgstr "El usuario %s ha compartido la carpeta \"%s\" contigo. Puedes descargarla aquí: %s."

#: ajax/vcategories/add.php:26 ajax/vcategories/edit.php:25
msgid "Category type not provided."
msgstr "Tipo de categoria no proporcionado."

#: ajax/vcategories/add.php:30
msgid "No category to add?"
msgstr "¿Ninguna categoría para añadir?"

#: ajax/vcategories/add.php:37
#, php-format
msgid "This category already exists: %s"
msgstr "Esta categoria ya existe: %s"

#: ajax/vcategories/addToFavorites.php:26 ajax/vcategories/delete.php:27
#: ajax/vcategories/favorites.php:24
#: ajax/vcategories/removeFromFavorites.php:26
msgid "Object type not provided."
msgstr "ipo de objeto no proporcionado."

#: ajax/vcategories/addToFavorites.php:30
#: ajax/vcategories/removeFromFavorites.php:30
#, php-format
msgid "%s ID not provided."
msgstr "%s ID no proporcionado."

#: ajax/vcategories/addToFavorites.php:35
#, php-format
msgid "Error adding %s to favorites."
msgstr "Error añadiendo %s a los favoritos."

#: ajax/vcategories/delete.php:35 js/oc-vcategories.js:136
msgid "No categories selected for deletion."
msgstr "No hay categorías seleccionadas para borrar."

#: ajax/vcategories/removeFromFavorites.php:35
#, php-format
msgid "Error removing %s from favorites."
msgstr "Error eliminando %s de los favoritos."

#: js/config.php:34
msgid "Sunday"
msgstr "Domingo"

#: js/config.php:35
msgid "Monday"
msgstr "Lunes"

#: js/config.php:36
msgid "Tuesday"
msgstr "Martes"

#: js/config.php:37
msgid "Wednesday"
msgstr "Miércoles"

#: js/config.php:38
msgid "Thursday"
msgstr "Jueves"

#: js/config.php:39
msgid "Friday"
msgstr "Viernes"

#: js/config.php:40
msgid "Saturday"
msgstr "Sábado"

#: js/config.php:45
msgid "January"
msgstr "Enero"

#: js/config.php:46
msgid "February"
msgstr "Febrero"

#: js/config.php:47
msgid "March"
msgstr "Marzo"

#: js/config.php:48
msgid "April"
msgstr "Abril"

#: js/config.php:49
msgid "May"
msgstr "Mayo"

#: js/config.php:50
msgid "June"
msgstr "Junio"

#: js/config.php:51
msgid "July"
msgstr "Julio"

#: js/config.php:52
msgid "August"
msgstr "Agosto"

#: js/config.php:53
msgid "September"
msgstr "Septiembre"

#: js/config.php:54
msgid "October"
msgstr "Octubre"

#: js/config.php:55
msgid "November"
msgstr "Noviembre"

#: js/config.php:56
msgid "December"
msgstr "Diciembre"

#: js/js.js:286
msgid "Settings"
msgstr "Ajustes"

#: js/js.js:718
msgid "seconds ago"
msgstr "hace segundos"

#: js/js.js:719
msgid "1 minute ago"
msgstr "hace 1 minuto"

#: js/js.js:720
msgid "{minutes} minutes ago"
msgstr "hace {minutes} minutos"

#: js/js.js:721
msgid "1 hour ago"
msgstr "Hace 1 hora"

#: js/js.js:722
msgid "{hours} hours ago"
msgstr "Hace {hours} horas"

#: js/js.js:723
msgid "today"
msgstr "hoy"

#: js/js.js:724
msgid "yesterday"
msgstr "ayer"

#: js/js.js:725
msgid "{days} days ago"
msgstr "hace {days} días"

#: js/js.js:726
msgid "last month"
msgstr "mes pasado"

#: js/js.js:727
msgid "{months} months ago"
msgstr "Hace {months} meses"

#: js/js.js:728
msgid "months ago"
msgstr "hace meses"

#: js/js.js:729
msgid "last year"
msgstr "año pasado"

#: js/js.js:730
msgid "years ago"
msgstr "hace años"

#: js/oc-dialogs.js:117 js/oc-dialogs.js:247
msgid "Ok"
msgstr "Aceptar"

#: js/oc-dialogs.js:121 js/oc-dialogs.js:189 js/oc-dialogs.js:240
msgid "Cancel"
msgstr "Cancelar"

#: js/oc-dialogs.js:185
msgid "Choose"
msgstr "Seleccionar"

#: js/oc-dialogs.js:215
msgid "Yes"
msgstr "Sí"

#: js/oc-dialogs.js:222
msgid "No"
msgstr "No"

#: js/oc-vcategories.js:5 js/oc-vcategories.js:85 js/oc-vcategories.js:102
#: js/oc-vcategories.js:117 js/oc-vcategories.js:132 js/oc-vcategories.js:162
msgid "The object type is not specified."
msgstr "El tipo de objeto no se ha especificado."

#: js/oc-vcategories.js:14 js/oc-vcategories.js:80 js/oc-vcategories.js:95
#: js/oc-vcategories.js:110 js/oc-vcategories.js:125 js/oc-vcategories.js:136
#: js/oc-vcategories.js:172 js/oc-vcategories.js:189 js/oc-vcategories.js:195
#: js/oc-vcategories.js:199 js/share.js:136 js/share.js:143 js/share.js:577
#: js/share.js:589
msgid "Error"
msgstr "Fallo"

#: js/oc-vcategories.js:179
msgid "The app name is not specified."
msgstr "El nombre de la app no se ha especificado."

#: js/oc-vcategories.js:194
msgid "The required file {file} is not installed!"
msgstr "El fichero  {file} requerido, no está instalado."

#: js/share.js:30 js/share.js:45 js/share.js:87
msgid "Shared"
msgstr "Compartido"

#: js/share.js:90
msgid "Share"
msgstr "Compartir"

#: js/share.js:125 js/share.js:617
msgid "Error while sharing"
msgstr "Error compartiendo"

#: js/share.js:136
msgid "Error while unsharing"
msgstr "Error descompartiendo"

#: js/share.js:143
msgid "Error while changing permissions"
msgstr "Error cambiando permisos"

#: js/share.js:152
msgid "Shared with you and the group {group} by {owner}"
msgstr "Compartido contigo y el grupo {group} por {owner}"

#: js/share.js:154
msgid "Shared with you by {owner}"
msgstr "Compartido contigo por {owner}"

#: js/share.js:159
msgid "Share with"
msgstr "Compartir con"

#: js/share.js:164
msgid "Share with link"
msgstr "Compartir con enlace"

#: js/share.js:167
msgid "Password protect"
msgstr "Protegido por contraseña"

#: js/share.js:169 templates/installation.php:54 templates/login.php:26
msgid "Password"
msgstr "Contraseña"

#: js/share.js:173
msgid "Email link to person"
msgstr "Enviar un enlace por correo electrónico a una persona"

#: js/share.js:174
msgid "Send"
msgstr "Enviar"

#: js/share.js:178
msgid "Set expiration date"
msgstr "Establecer fecha de caducidad"

#: js/share.js:179
msgid "Expiration date"
msgstr "Fecha de caducidad"

#: js/share.js:211
msgid "Share via email:"
msgstr "compartido via e-mail:"

#: js/share.js:213
msgid "No people found"
msgstr "No se encontró gente"

#: js/share.js:251
msgid "Resharing is not allowed"
msgstr "No se permite compartir de nuevo"

#: js/share.js:287
msgid "Shared in {item} with {user}"
msgstr "Compartido en {item} con {user}"

#: js/share.js:308
msgid "Unshare"
msgstr "No compartir"

#: js/share.js:320
msgid "can edit"
msgstr "puede editar"

#: js/share.js:322
msgid "access control"
msgstr "control de acceso"

#: js/share.js:325
msgid "create"
msgstr "crear"

#: js/share.js:328
msgid "update"
msgstr "modificar"

#: js/share.js:331
msgid "delete"
msgstr "eliminar"

#: js/share.js:334
msgid "share"
msgstr "compartir"

#: js/share.js:368 js/share.js:564
msgid "Password protected"
msgstr "Protegido por contraseña"

#: js/share.js:577
msgid "Error unsetting expiration date"
msgstr "Error al eliminar la fecha de caducidad"

#: js/share.js:589
msgid "Error setting expiration date"
msgstr "Error estableciendo fecha de caducidad"

#: js/share.js:604
msgid "Sending ..."
msgstr "Enviando..."

#: js/share.js:615
msgid "Email sent"
msgstr "Correo electrónico enviado"

#: js/update.js:14
msgid ""
"The update was unsuccessful. Please report this issue to the <a "
"href=\"https://github.com/owncloud/core/issues\" target=\"_blank\">ownCloud "
"community</a>."
msgstr "La actualización ha fracasado. Por favor, informe este problema a la <a href=\"https://github.com/owncloud/core/issues\" target=\"_blank\">Comunidad de ownCloud</ a>."

#: js/update.js:18
msgid "The update was successful. Redirecting you to ownCloud now."
msgstr "La actualización se ha realizado correctamente. Redireccionando a ownCloud ahora."

#: lostpassword/controller.php:48
msgid "ownCloud password reset"
msgstr "Reiniciar contraseña de ownCloud"

#: lostpassword/templates/email.php:2
msgid "Use the following link to reset your password: {link}"
msgstr "Utiliza el siguiente enlace para restablecer tu contraseña: {link}"

#: lostpassword/templates/lostpassword.php:3
msgid "You will receive a link to reset your password via Email."
msgstr "Recibirás un enlace por correo electrónico para restablecer tu contraseña"

#: lostpassword/templates/lostpassword.php:5
msgid "Reset email send."
msgstr "Email de reconfiguración enviado."

#: lostpassword/templates/lostpassword.php:8
msgid "Request failed!"
msgstr "Pedido fallado!"

#: lostpassword/templates/lostpassword.php:11 templates/installation.php:48
#: templates/login.php:19
msgid "Username"
msgstr "Nombre de usuario"

#: lostpassword/templates/lostpassword.php:14
msgid "Request reset"
msgstr "Solicitar restablecimiento"

#: lostpassword/templates/resetpassword.php:4
msgid "Your password was reset"
msgstr "Tu contraseña se ha restablecido"

#: lostpassword/templates/resetpassword.php:5
msgid "To login page"
msgstr "A la página de inicio de sesión"

#: lostpassword/templates/resetpassword.php:8
msgid "New password"
msgstr "Nueva contraseña"

#: lostpassword/templates/resetpassword.php:11
msgid "Reset password"
msgstr "Restablecer contraseña"

#: strings.php:5
msgid "Personal"
msgstr "Personal"

#: strings.php:6
msgid "Users"
msgstr "Usuarios"

#: strings.php:7
msgid "Apps"
msgstr "Aplicaciones"

#: strings.php:8
msgid "Admin"
msgstr "Administrador"

#: strings.php:9
msgid "Help"
msgstr "Ayuda"

#: templates/403.php:12
msgid "Access forbidden"
msgstr "Acceso denegado"

#: templates/404.php:12
msgid "Cloud not found"
msgstr "No se ha encontrado la nube"

#: templates/edit_categories_dialog.php:4
msgid "Edit categories"
msgstr "Editar categorías"

#: templates/edit_categories_dialog.php:16
msgid "Add"
msgstr "Añadir"

#: templates/installation.php:24 templates/installation.php:31
#: templates/installation.php:38
msgid "Security Warning"
msgstr "Advertencia de seguridad"

#: templates/installation.php:25
msgid "Your PHP version is vulnerable to the NULL Byte attack (CVE-2006-7243)"
msgstr "La versión de PHP es vulnerable al ataque de Byte NULL (CVE-2006-7243)"

#: templates/installation.php:26
msgid "Please update your PHP installation to use ownCloud securely."
msgstr "Por favor, actualice su instalación de PHP para utilizar ownCloud en forma segura."

#: templates/installation.php:32
msgid ""
"No secure random number generator is available, please enable the PHP "
"OpenSSL extension."
msgstr "No está disponible un generador de números aleatorios seguro, por favor habilite la extensión OpenSSL de PHP."

#: templates/installation.php:33
msgid ""
"Without a secure random number generator an attacker may be able to predict "
"password reset tokens and take over your account."
msgstr "Sin un generador de números aleatorios seguro un atacante podría predecir los tokens de reinicio de su contraseña y tomar control de su cuenta."

#: templates/installation.php:39
msgid ""
"Your data directory and files are probably accessible from the internet "
"because the .htaccess file does not work."
msgstr "Su directorio de datos y sus archivos están probablemente accesibles a través de internet ya que el archivo .htaccess no está funcionando."

#: templates/installation.php:40
msgid ""
"For information how to properly configure your server, please see the <a "
"href=\"http://doc.owncloud.org/server/5.0/admin_manual/installation.html\" "
"target=\"_blank\">documentation</a>."
msgstr "Para información sobre cómo configurar adecuadamente su servidor, por favor vea la <a href=\"http://doc.owncloud.org/server/5.0/admin_manual/installation.html\" target=\"_blank\">documentación</a>."

#: templates/installation.php:44
msgid "Create an <strong>admin account</strong>"
msgstr "Crea una <strong>cuenta de administrador</strong>"

#: templates/installation.php:62
msgid "Advanced"
msgstr "Avanzado"

#: templates/installation.php:64
msgid "Data folder"
msgstr "Directorio de almacenamiento"

#: templates/installation.php:74
msgid "Configure the database"
msgstr "Configurar la base de datos"

#: templates/installation.php:79 templates/installation.php:91
#: templates/installation.php:102 templates/installation.php:113
#: templates/installation.php:125
msgid "will be used"
msgstr "se utilizarán"

#: templates/installation.php:137
msgid "Database user"
msgstr "Usuario de la base de datos"

#: templates/installation.php:144
msgid "Database password"
msgstr "Contraseña de la base de datos"

#: templates/installation.php:149
msgid "Database name"
msgstr "Nombre de la base de datos"

#: templates/installation.php:159
msgid "Database tablespace"
msgstr "Espacio de tablas de la base de datos"

#: templates/installation.php:166
msgid "Database host"
msgstr "Host de la base de datos"

#: templates/installation.php:172
msgid "Finish setup"
msgstr "Completar la instalación"

#: templates/layout.guest.php:40
msgid "web services under your control"
<<<<<<< HEAD
msgstr "servicios web bajo tu control"
=======
msgstr "Servicios web bajo su control"

#: templates/layout.user.php:36
#, php-format
msgid "%s is available. Get more information on how to update."
msgstr "%s esta disponible. Obtén mas información de como actualizar."
>>>>>>> 6163a856

#: templates/layout.user.php:58
msgid "Log out"
msgstr "Salir"

#: templates/login.php:9
msgid "Automatic logon rejected!"
msgstr "¡Inicio de sesión automático rechazado!"

#: templates/login.php:10
msgid ""
"If you did not change your password recently, your account may be "
"compromised!"
msgstr "Si usted no ha cambiado su contraseña recientemente, ¡puede que su cuenta esté comprometida!"

#: templates/login.php:12
msgid "Please change your password to secure your account again."
msgstr "Por favor cambie su contraseña para asegurar su cuenta nuevamente."

#: templates/login.php:34
msgid "Lost your password?"
msgstr "¿Has perdido tu contraseña?"

#: templates/login.php:39
msgid "remember"
msgstr "recuérdame"

#: templates/login.php:41
msgid "Log in"
msgstr "Entrar"

#: templates/login.php:47
msgid "Alternative Logins"
msgstr "Nombre de usuarios alternativos"

#: templates/part.pagenavi.php:3
msgid "prev"
msgstr "anterior"

#: templates/part.pagenavi.php:20
msgid "next"
msgstr "siguiente"

#: templates/update.php:3
#, php-format
msgid "Updating ownCloud to version %s, this may take a while."
msgstr "Actualizando ownCloud a la versión %s, esto puede demorar un tiempo."<|MERGE_RESOLUTION|>--- conflicted
+++ resolved
@@ -3,38 +3,15 @@
 # This file is distributed under the same license as the PACKAGE package.
 # 
 # Translators:
-<<<<<<< HEAD
-# felix.liberio <felix.liberio@gmail.com>, 2013
-# Javierkaiser <javierkaiser@gmail.com>, 2012
-# Javier Llorente <javier@opensuse.org>, 2012
-# juanman <juanma@kde.org.ar>, 2013
-# juanman <juanma@kde.org.ar>, 2011-2013
-# malmirk <malmirk@gmail.com>, 2012
-# oSiNaReF <>, 2012
-# Raul Fernandez Garcia <raulfg3@gmail.com>, 2012
-# rodrigo.calvo <rodrigo.calvo@gmail.com>, 2012
-# Romain DEP. <rom1dep@gmail.com>, 2011
-# Rubén Trujillo <rubentrf@gmail.com>, 2012
-# xsergiolpx <sergioballesterossolanas@gmail.com>, 2011-2012
-# scambra <sergio@entrecables.com>, 2012
-# msvladimir <vladimirmartinezsierra@gmail.com>, 2013
-=======
 # msoko <sokolovitch@yahoo.com>, 2013
 # iGerli <stefano@aerosoles.net>, 2013
->>>>>>> 6163a856
 msgid ""
 msgstr ""
 "Project-Id-Version: ownCloud\n"
 "Report-Msgid-Bugs-To: http://bugs.owncloud.org/\n"
-<<<<<<< HEAD
-"POT-Creation-Date: 2013-04-23 01:58+0200\n"
-"PO-Revision-Date: 2013-04-22 18:40+0000\n"
-"Last-Translator: I Robot <owncloud-bot@tmit.eu>\n"
-=======
 "POT-Creation-Date: 2013-05-01 01:59+0200\n"
 "PO-Revision-Date: 2013-04-30 11:30+0000\n"
 "Last-Translator: iGerli <stefano@aerosoles.net>\n"
->>>>>>> 6163a856
 "Language-Team: Spanish (http://www.transifex.com/projects/p/owncloud/language/es/)\n"
 "MIME-Version: 1.0\n"
 "Content-Type: text/plain; charset=UTF-8\n"
@@ -268,7 +245,7 @@
 #: js/oc-vcategories.js:199 js/share.js:136 js/share.js:143 js/share.js:577
 #: js/share.js:589
 msgid "Error"
-msgstr "Fallo"
+msgstr "Error"
 
 #: js/oc-vcategories.js:179
 msgid "The app name is not specified."
@@ -421,24 +398,27 @@
 msgid "Use the following link to reset your password: {link}"
 msgstr "Utiliza el siguiente enlace para restablecer tu contraseña: {link}"
 
-#: lostpassword/templates/lostpassword.php:3
+#: lostpassword/templates/lostpassword.php:4
+msgid ""
+"The link to reset your password has been sent to your email.<br>If you do "
+"not receive it within a reasonable amount of time, check your spam/junk "
+"folders.<br>If it is not there ask your local administrator ."
+msgstr "El enlace para restablecer la contraseña ha sido enviada a su correo electrónico. <br> Si no lo recibe en un plazo razonable de tiempo, revise su spam / carpetas no deseados. <br> Si no está allí pregunte a su administrador local."
+
+#: lostpassword/templates/lostpassword.php:12
+msgid "Request failed!<br>Did you make sure your email/username was right?"
+msgstr "Petición ha fallado! <br> ¿Usted asegúrese que su dirección de correo electrónico / nombre de usuario estaba justo?"
+
+#: lostpassword/templates/lostpassword.php:15
 msgid "You will receive a link to reset your password via Email."
 msgstr "Recibirás un enlace por correo electrónico para restablecer tu contraseña"
 
-#: lostpassword/templates/lostpassword.php:5
-msgid "Reset email send."
-msgstr "Email de reconfiguración enviado."
-
-#: lostpassword/templates/lostpassword.php:8
-msgid "Request failed!"
-msgstr "Pedido fallado!"
-
-#: lostpassword/templates/lostpassword.php:11 templates/installation.php:48
+#: lostpassword/templates/lostpassword.php:18 templates/installation.php:48
 #: templates/login.php:19
 msgid "Username"
 msgstr "Nombre de usuario"
 
-#: lostpassword/templates/lostpassword.php:14
+#: lostpassword/templates/lostpassword.php:21
 msgid "Request reset"
 msgstr "Solicitar restablecimiento"
 
@@ -472,7 +452,7 @@
 
 #: strings.php:8
 msgid "Admin"
-msgstr "Administrador"
+msgstr "Administración"
 
 #: strings.php:9
 msgid "Help"
@@ -492,7 +472,7 @@
 
 #: templates/edit_categories_dialog.php:16
 msgid "Add"
-msgstr "Añadir"
+msgstr "Agregar"
 
 #: templates/installation.php:24 templates/installation.php:31
 #: templates/installation.php:38
@@ -580,18 +560,14 @@
 
 #: templates/layout.guest.php:40
 msgid "web services under your control"
-<<<<<<< HEAD
-msgstr "servicios web bajo tu control"
-=======
 msgstr "Servicios web bajo su control"
 
 #: templates/layout.user.php:36
 #, php-format
 msgid "%s is available. Get more information on how to update."
 msgstr "%s esta disponible. Obtén mas información de como actualizar."
->>>>>>> 6163a856
-
-#: templates/layout.user.php:58
+
+#: templates/layout.user.php:61
 msgid "Log out"
 msgstr "Salir"
 
