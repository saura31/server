--- conflicted
+++ resolved
@@ -1,11 +1,8 @@
 <?php $TRANSLATIONS = array(
-<<<<<<< HEAD
-=======
 "User %s shared a file with you" => "L'utilisateur %s a partagé un fichier avec vous",
 "User %s shared a folder with you" => "L'utilsateur %s a partagé un dossier avec vous",
 "User %s shared the file \"%s\" with you. It is available for download here: %s" => "L'utilisateur %s a partagé le fichier \"%s\" avec vous. Vous pouvez le télécharger ici : %s",
 "User %s shared the folder \"%s\" with you. It is available for download here: %s" => "L'utilisateur %s a partagé le dossier \"%s\" avec vous. Il est disponible au téléchargement ici : %s",
->>>>>>> 166da88b
 "Category type not provided." => "Type de catégorie non spécifié.",
 "No category to add?" => "Pas de catégorie à ajouter ?",
 "This category already exists: " => "Cette catégorie existe déjà : ",
