<?php

/**
* ownCloud
*
* @author Frank Karlitschek
* @copyright 2010 Frank Karlitschek karlitschek@kde.org
*
* This library is free software; you can redistribute it and/or
* modify it under the terms of the GNU AFFERO GENERAL PUBLIC LICENSE
* License as published by the Free Software Foundation; either
* version 3 of the License, or any later version.
*
* This library is distributed in the hope that it will be useful,
* but WITHOUT ANY WARRANTY; without even the implied warranty of
* MERCHANTABILITY or FITNESS FOR A PARTICULAR PURPOSE.  See the
* GNU AFFERO GENERAL PUBLIC LICENSE for more details.
*
* You should have received a copy of the GNU Affero General Public
* License along with this library.  If not, see <http://www.gnu.org/licenses/>.
*
*/

<<<<<<< HEAD
$RUNTIME_NOAPPS = TRUE; //no apps, yet

require_once 'lib/base.php';

=======
$RUNTIME_NOAPPS = true; //no apps, yet

require_once 'lib/base.php';

>>>>>>> d1c0f2a7
OC::handleRequest();<|MERGE_RESOLUTION|>--- conflicted
+++ resolved
@@ -21,15 +21,8 @@
 *
 */
 
-<<<<<<< HEAD
-$RUNTIME_NOAPPS = TRUE; //no apps, yet
-
-require_once 'lib/base.php';
-
-=======
 $RUNTIME_NOAPPS = true; //no apps, yet
 
 require_once 'lib/base.php';
 
->>>>>>> d1c0f2a7
 OC::handleRequest();