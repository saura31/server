--- conflicted
+++ resolved
@@ -1,27 +1,14 @@
 <?php $TRANSLATIONS = array(
-<<<<<<< HEAD
-"Authentication error" => "Ralat pengesahan",
-=======
->>>>>>> d1c0f2a7
 "Email saved" => "Emel disimpan",
 "Invalid email" => "Emel tidak sah",
 "OpenID Changed" => "OpenID diubah",
 "Invalid request" => "Permintaan tidak sah",
-<<<<<<< HEAD
-=======
 "Authentication error" => "Ralat pengesahan",
->>>>>>> d1c0f2a7
 "Language changed" => "Bahasa diubah",
 "Disable" => "Nyahaktif",
 "Enable" => "Aktif",
 "Saving..." => "Simpan...",
 "__language_name__" => "_nama_bahasa_",
-<<<<<<< HEAD
-"Security Warning" => "Amaran keselamatan",
-"Log" => "Log",
-"More" => "Lanjutan",
-=======
->>>>>>> d1c0f2a7
 "Add your App" => "Tambah apps anda",
 "Select an App" => "Pilih aplikasi",
 "See application page at apps.owncloud.com" => "Lihat halaman applikasi di apps.owncloud.com",
