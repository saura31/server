--- conflicted
+++ resolved
@@ -3,15 +3,11 @@
 
 OCP\App::registerAdmin('files', 'admin');
 
-<<<<<<< HEAD
-OCP\App::addNavigationEntry(array("id" => "files_index", "order" => 0, "href" => OCP\Util::linkTo("files", "index.php"), "icon" => OCP\Util::imagePath("core", "places/home.svg"), "name" => $l->t("Files")));
-=======
 OCP\App::addNavigationEntry( array( "id" => "files_index",
 									"order" => 0,
 									"href" => OCP\Util::linkTo( "files", "index.php" ),
 									"icon" => OCP\Util::imagePath( "core", "places/home.svg" ),
 									"name" => $l->t("Files") ));
->>>>>>> 401c56ce
 
 OC_Search::registerProvider('OC_Search_Provider_File');
 
