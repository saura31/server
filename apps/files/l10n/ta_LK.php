--- conflicted
+++ resolved
@@ -7,12 +7,8 @@
 "Missing a temporary folder" => "ஒரு தற்காலிகமான கோப்புறையை காணவில்லை",
 "Failed to write to disk" => "வட்டில் எழுத முடியவில்லை",
 "Files" => "கோப்புகள்",
-<<<<<<< HEAD
-"Delete" => "அழிக்க",
-=======
 "Share" => "பகிர்வு",
 "Delete" => "நீக்குக",
->>>>>>> 4ab36142
 "Rename" => "பெயர்மாற்றம்",
 "Pending" => "நிலுவையிலுள்ள",
 "{new_name} already exists" => "{new_name} ஏற்கனவே உள்ளது",
