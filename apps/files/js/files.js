--- conflicted
+++ resolved
@@ -28,13 +28,11 @@
 	},
     isFileNameValid:function (name) {
         if (name === '.') {
-            $('#notification').text(t('files', "'.' is an invalid file name."));
-            $('#notification').fadeIn();
+            OC.Notification.show(t('files', "'.' is an invalid file name."));
             return false;
         }
         if (name.length == 0) {
-            $('#notification').text(t('files', "File name cannot be empty."));
-            $('#notification').fadeIn();
+            OC.Notification.show(t('files', "File name cannot be empty."));
             return false;
         }
 
@@ -42,13 +40,12 @@
 		var invalid_characters = ['\\', '/', '<', '>', ':', '"', '|', '?', '*'];
 		for (var i = 0; i < invalid_characters.length; i++) {
 			if (name.indexOf(invalid_characters[i]) != -1) {
-<<<<<<< HEAD
 				OC.Notification.show(t('files', "Invalid name, '\\', '/', '<', '>', ':', '\"', '|', '?' and '*' are not allowed."));
-				return true;
+				return false;
 			}
 		}
         OC.Notification.hide();
-		return false;
+		return true;
 	},
     displayStorageWarnings: function() {
         var usedSpacePercent = $('#usedSpacePercent').val();
@@ -60,16 +57,6 @@
             OC.Notification.show(t('files', 'Your storage is almost full ({usedSpacePercent}%)', {usedSpacePercent: usedSpacePercent}));
         }
     }
-=======
-				$('#notification').text(t('files', "Invalid name, '\\', '/', '<', '>', ':', '\"', '|', '?' and '*' are not allowed."));
-				$('#notification').fadeIn();
-				return false;
-			}
-		}
-		$('#notification').fadeOut();
-		return true;
-	}
->>>>>>> 08d7b8ce
 };
 $(document).ready(function() {
 	Files.bindKeyboardShortcuts(document, jQuery); 
