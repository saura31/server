--- conflicted
+++ resolved
@@ -37,17 +37,10 @@
 				$query = $this->content->prepare( "SELECT * FROM contacts_addressbooks WHERE userid LIKE ?" );
 				$results = $query->execute( array( $this->olduid ) );
 				$idmap = array();
-<<<<<<< HEAD
-				while( $row = $results->fetchRow() ){
-					// Import each bookmark, saving its id into the map	
-					$query = OCP\DB::prepare( "INSERT INTO `*PREFIX*contacts_addressbooks` (`userid`, `displayname`, `uri`, `description`, `ctag`) VALUES (?, ?, ?, ?, ?)" );
-					$query->execute( array( $this->uid, $row['displayname'], $row['uri'], $row['description'], $row['ctag'] ) );
-=======
 				while( $row = $results->fetchRow() ) {
 					// Import each addressbook	
 					$addressbookquery = OCP\DB::prepare( "INSERT INTO *PREFIX*contacts_addressbooks (`userid`, `displayname`, `uri`, `description`, `ctag`) VALUES (?, ?, ?, ?, ?)" );
 					$addressbookquery->execute( array( $this->uid, $row['displayname'], $row['uri'], $row['description'], $row['ctag'] ) );
->>>>>>> 46d6fd15
 					// Map the id
 					$idmap[$row['id']] = OCP\DB::insertid('*PREFIX*contacts_addressbooks');
 					// Make the addressbook active
@@ -59,15 +52,9 @@
 					$query = $this->content->prepare( "SELECT * FROM contacts_cards WHERE addressbookid LIKE ?" );
 					$results = $query->execute( array( $oldid ) );
 					while( $row = $results->fetchRow() ){
-<<<<<<< HEAD
-						// Import the tags for this bookmark, using the new bookmark id
-						$query = OCP\DB::prepare( "INSERT INTO `*PREFIX*contacts_cards` (`addressbookid`, `fullname`, `carddata`, `uri`, `lastmodified`) VALUES (?, ?, ?, ?, ?)" );
-						$query->execute( array( $newid, $row['fullname'], $row['carddata'], $row['uri'], $row['lastmodified'] ) );	
-=======
 						// Import the contacts
 						$contactquery = OCP\DB::prepare( "INSERT INTO *PREFIX*contacts_cards (`addressbookid`, `fullname`, `carddata`, `uri`, `lastmodified`) VALUES (?, ?, ?, ?, ?)" );
 						$contactquery->execute( array( $newid, $row['fullname'], $row['carddata'], $row['uri'], $row['lastmodified'] ) );	
->>>>>>> 46d6fd15
 					}		
 				}
 				// All done!
