<?php
/**
 * Copyright (c) 2011 Bart Visscher <bartv@thisnet.nl>
 * Copyright (c) 2012 Georg Ehrke <georg@owncloud.com>
 * This file is licensed under the Affero General Public License version 3 or
 * later.
 * See the COPYING-README file.
 * 
 * This class manages our app actions
 */
OC_Calendar_App::$l10n = new OC_L10N('calendar');
OC_Calendar_App::$tz = OC_Calendar_App::getTimezone();
class OC_Calendar_App{
	const CALENDAR = 'calendar';
	const EVENT = 'event';
	/**
	 * @brief language object for calendar app
	 */
	public static $l10n;
	
	/**
	 * @brief categories of the user
	 */
	protected static $categories = null;

	/**
	 * @brief timezone of the user
	 */
	public static $tz;
	
	/**
	 * @brief returns informations about a calendar
	 * @param int $id - id of the calendar
	 * @param bool $security - check access rights or not
	 * @param bool $shared - check if the user got access via sharing
	 * @return mixed - bool / array
	 */
	public static function getCalendar($id, $security = true, $shared = false){
		if(! is_numeric($id)){
			return false;
		}
		$calendar = OC_Calendar_Calendar::find($id);
		if($shared === true){
			if(OC_Calendar_Share::check_access(OCP\USER::getUser(), $id, OC_Calendar_Share::CALENDAR)){
				return $calendar;
			}
		}
		if($security === true){
			if($calendar['userid'] != OCP\USER::getUser()){
				return false;
			}
		}
		return $calendar;
	}
	
	/**
	 * @brief returns informations about an event
	 * @param int $id - id of the event
	 * @param bool $security - check access rights or not
	 * @param bool $shared - check if the user got access via sharing
	 * @return mixed - bool / array
	 */
	public static function getEventObject($id, $security = true, $shared = false){
		$event = OC_Calendar_Object::find($id);
		if($shared === true){
			if(OC_Calendar_Share::check_access(OCP\USER::getUser(), $id, OC_Calendar_Share::EVENT)){
				return $event;
			}
		}
		if($security === true){
			$calendar = self::getCalendar($event['calendarid'], false);
			if($calendar['userid'] != OCP\USER::getUser()){
				return false;
			}
		}
		if($event === false){
			return false;
		}
		return $event;
	}
	
	/**
	 * @brief returns the parsed calendar data
	 * @param int $id - id of the event
	 * @param bool $security - check access rights or not
	 * @return mixed - bool / object
	 */
	public static function getVCalendar($id, $security = true, $shared = false){
		$event_object = self::getEventObject($id, $security, $shared);
		if($event_object === false){
			return false;
		}
		$vobject = OC_VObject::parse($event_object['calendardata']);
		if(is_null($vobject)){
			return false;
		}
		return $vobject;
	}
	
	/**
	 * @brief checks if an event was edited and dies if it was
	 * @param (object) $vevent - vevent object of the event
	 * @param (int) $lastmodified - time of last modification as unix timestamp
	 * @return (bool)
	 */
	public static function isNotModified($vevent, $lastmodified){
		$last_modified = $vevent->__get('LAST-MODIFIED');
		if($last_modified && $lastmodified != $last_modified->getDateTime()->format('U')){
			OCP\JSON::error(array('modified'=>true));
			exit;
		}
		return true;
	}
	
	/**
	 * @brief returns the default categories of ownCloud
	 * @return (array) $categories
	 */
	protected static function getDefaultCategories(){
		return array(
			self::$l10n->t('Birthday'),
			self::$l10n->t('Business'),
			self::$l10n->t('Call'),
			self::$l10n->t('Clients'),
			self::$l10n->t('Deliverer'),
			self::$l10n->t('Holidays'),
			self::$l10n->t('Ideas'),
			self::$l10n->t('Journey'),
			self::$l10n->t('Jubilee'),
			self::$l10n->t('Meeting'),
			self::$l10n->t('Other'),
			self::$l10n->t('Personal'),
			self::$l10n->t('Projects'),
			self::$l10n->t('Questions'),
			self::$l10n->t('Work'),
		);
	}
	
	/**
	 * @brief returns the vcategories object of the user
	 * @return (object) $vcategories
	 */
	protected static function getVCategories() {
		if (is_null(self::$categories)) {
			self::$categories = new OC_VCategories('calendar', null, self::getDefaultCategories());
		}
		return self::$categories;
	}
	
	/**
	 * @brief returns the categories of the vcategories object
	 * @return (array) $categories
	 */
	public static function getCategoryOptions(){
		$categories = self::getVCategories()->categories();
		return $categories;
	}

	/**
	 * scan events for categories.
	 * @param $events VEVENTs to scan. null to check all events for the current user.
	 */
	public static function scanCategories($events = null) {
		if (is_null($events)) {
			$calendars = OC_Calendar_Calendar::allCalendars(OCP\USER::getUser());
			if(count($calendars) > 0) {
				$events = array();
				foreach($calendars as $calendar) {
					$calendar_events = OC_Calendar_Object::all($calendar['id']);
					$events = $events + $calendar_events;
				}
			}
		}
		if(is_array($events) && count($events) > 0) {
			$vcategories = self::getVCategories();
			$vcategories->delete($vcategories->categories());
			foreach($events as $event) {
				$vobject = OC_VObject::parse($event['calendardata']);
				if(!is_null($vobject)) {
					self::loadCategoriesFromVCalendar($vobject);
				}
			}
		}
	}

	/**
	 * check VEvent for new categories.
	 * @see OC_VCategories::loadFromVObject
	 */
	public static function loadCategoriesFromVCalendar(OC_VObject $calendar) {
		$object = null;
		if (isset($calendar->VEVENT)) {
			$object = $calendar->VEVENT;
		} else
		if (isset($calendar->VTODO)) {
			$object = $calendar->VTODO;
		} else
		if (isset($calendar->VJOURNAL)) {
			$object = $calendar->VJOURNAL;
		}
		if ($object) {
			self::getVCategories()->loadFromVObject($object, true);
		}
	}
	
	/**
	 * @brief returns the options for the repeat rule of an repeating event
	 * @return array - valid inputs for the repeat rule of an repeating event
	 */
	public static function getRepeatOptions(){
		return OC_Calendar_Object::getRepeatOptions(self::$l10n);
	}
	
	/**
	 * @brief returns the options for the end of an repeating event
	 * @return array - valid inputs for the end of an repeating events
	 */
	public static function getEndOptions(){
		return OC_Calendar_Object::getEndOptions(self::$l10n);
	}
	
	/**
	 * @brief returns the options for an monthly repeating event
	 * @return array - valid inputs for monthly repeating events
	 */
	public static function getMonthOptions(){
		return OC_Calendar_Object::getMonthOptions(self::$l10n);
	}
	
	/**
	 * @brief returns the options for an weekly repeating event
	 * @return array - valid inputs for weekly repeating events
	 */
	public static function getWeeklyOptions(){
		return OC_Calendar_Object::getWeeklyOptions(self::$l10n);
	}
	
	/**
	 * @brief returns the options for an yearly repeating event
	 * @return array - valid inputs for yearly repeating events
	 */
	public static function getYearOptions(){
		return OC_Calendar_Object::getYearOptions(self::$l10n);
	}
	
	/**
	 * @brief returns the options for an yearly repeating event which occurs on specific days of the year
	 * @return array - valid inputs for yearly repeating events
	 */
	public static function getByYearDayOptions(){
		return OC_Calendar_Object::getByYearDayOptions();
	}
	
	/**
	 * @brief returns the options for an yearly repeating event which occurs on specific month of the year
	 * @return array - valid inputs for yearly repeating events
	 */
	public static function getByMonthOptions(){
		return OC_Calendar_Object::getByMonthOptions(self::$l10n);
	}
	
	/**
	 * @brief returns the options for an yearly repeating event which occurs on specific week numbers of the year
	 * @return array - valid inputs for yearly repeating events
	 */
	public static function getByWeekNoOptions(){
		return OC_Calendar_Object::getByWeekNoOptions();
	}
	
	/**
	 * @brief returns the options for an yearly or monthly repeating event which occurs on specific days of the month
	 * @return array - valid inputs for yearly or monthly repeating events
	 */
	public static function getByMonthDayOptions(){
		return OC_Calendar_Object::getByMonthDayOptions();
	}
	
	/**
	 * @brief returns the options for an monthly repeating event which occurs on specific weeks of the month
	 * @return array - valid inputs for monthly repeating events
	 */
	public static function getWeekofMonth(){
		return OC_Calendar_Object::getWeekofMonth(self::$l10n);
	}

	/**
	 * @return (string) $timezone as set by user or the default timezone
	 */
	public static function getTimezone() {
		return OCP\Config::getUserValue(OCP\User::getUser(),
						'calendar',
						'timezone',
						date_default_timezone_get());
	}

	/**
	 * @brief checks the access for a calendar / an event
	 * @param (int) $id - id of the calendar / event
	 * @param (string) $type - type of the id (calendar/event)
	 * @return (string) $access - level of access
	 */
	public static function getaccess($id, $type){
		if($type == self::CALENDAR){
			$calendar = self::getCalendar($id, false, false);
			if($calendar['userid'] == OCP\USER::getUser()){
				return 'owner';
			}
			$isshared = OC_Calendar_Share::check_access(OCP\USER::getUser(), $id, OC_Calendar_Share::CALENDAR);
			if($isshared){
				$writeaccess = OC_Calendar_Share::is_editing_allowed(OCP\USER::getUser(), $id, OC_Calendar_Share::CALENDAR);
				if($writeaccess){
					return 'rw';
				}else{
					return 'r';
				}
			}else{
				return false;
			}
		}elseif($type == self::EVENT){
			if(OC_Calendar_Object::getowner($id) == OCP\USER::getUser()){
				return 'owner';
			}
			$isshared = OC_Calendar_Share::check_access(OCP\USER::getUser(), $id, OC_Calendar_Share::EVENT);
			if($isshared){
				$writeaccess = OC_Calendar_Share::is_editing_allowed(OCP\USER::getUser(), $id, OC_Calendar_Share::EVENT);
				if($writeaccess){
					return 'rw';
				}else{
					return 'r';
				}
			}else{
				return false;
			}
		}
	}
	
	/**
	 * @brief analyses the parameter for calendar parameter and returns the objects
	 * @param (string) $calendarid - calendarid
	 * @param (int) $start - unixtimestamp of start
	 * @param (int) $end - unixtimestamp of end
	 * @return (array) $events 
	 */
	public static function getrequestedEvents($calendarid, $start, $end){
		$events = array();
		if($calendarid == 'shared_rw' || $calendarid == 'shared_r'){
			$calendars = OC_Calendar_Share::allSharedwithuser(OCP\USER::getUser(), OC_Calendar_Share::CALENDAR, 1, ($_GET['calendar_id'] == 'shared_rw')?'rw':'r');
			foreach($calendars as $calendar){
				$calendarevents = OC_Calendar_Object::allInPeriod($calendar['calendarid'], $start, $end);
				foreach($calendarevents as $event){
					$event['summary'] .= ' (' . self::$l10n->t('by') .  ' ' . OC_Calendar_Object::getowner($event['id']) . ')';
				}
				$events = array_merge($events, $calendarevents);
			}
			$singleevents = OC_Calendar_Share::allSharedwithuser(OCP\USER::getUser(), OC_Calendar_Share::EVENT, 1, ($_GET['calendar_id'] == 'shared_rw')?'rw':'r');
			foreach($singleevents as $singleevent){
				$event = OC_Calendar_Object::find($singleevent['eventid']);
				if(!array_key_exists('summary', $event)){
					$event['summary'] = self::$l10n->t('unnamed');
				}
				$event['summary'] .= ' (' . self::$l10n->t('by') .  ' ' . OC_Calendar_Object::getowner($event['id']) . ')';
				$events[] =  $event;
			}
		}else{
			if (is_numeric($calendarid)) {
				$calendar = self::getCalendar($calendarid);
				OCP\Response::enableCaching(0);
				OCP\Response::setETagHeader($calendar['ctag']);
				$events = OC_Calendar_Object::allInPeriod($calendarid, $start, $end);
			} else {
				OCP\Util::emitHook('OC_Calendar', 'getEvents', array('calendar_id' => $calendarid, 'events' => &$events));
			}
		}
		return $events;
	}
	
	/**
	 * @brief generates the output for an event which will be readable for our js
	 * @param (mixed) $event - event object / array
	 * @param (int) $start - DateTime object of start
	 * @param (int) $end - DateTime object of end
	 * @return (array) $output - readable output
	 */
	public static function generateEventOutput($event, $start, $end){
<<<<<<< HEAD
		$output = array();
		
		if(isset($event['calendardata'])){
			$object = OC_VObject::parse($event['calendardata']);
			$vevent = $object->VEVENT;
		}else{
			$vevent = $event['vevent'];
		}
		
		$last_modified = @$vevent->__get('LAST-MODIFIED');
		$lastmodified = ($last_modified)?$last_modified->getDateTime()->format('U'):0;
		
		$output = array('id'=>(int)$event['id'],
						'title' => ($event['summary']!=NULL || $event['summary'] != '')?$event['summary']: self::$l10n->t('unnamed'),
						'description' => isset($vevent->DESCRIPTION)?$vevent->DESCRIPTION->value:'',
						'lastmodified'=>$lastmodified);
		
		$dtstart = $vevent->DTSTART;
		$start_dt = $dtstart->getDateTime();
		$dtend = OC_Calendar_Object::getDTEndFromVEvent($vevent);
		$end_dt = $dtend->getDateTime();
		
		if ($dtstart->getDateType() == Sabre_VObject_Element_DateTime::DATE){
			$output['allDay'] = true;
		}else{
			$output['allDay'] = false;
			$start_dt->setTimezone(new DateTimeZone(self::$tz));
			$end_dt->setTimezone(new DateTimeZone(self::$tz));
=======
		if(!isset($event['calendardata']) && !isset($event['vevent'])){
			return false;
>>>>>>> 46d6fd15
		}
		if(!isset($event['calendardata']) && isset($event['vevent'])){
			$event['calendardata'] = "BEGIN:VCALENDAR\nVERSION:2.0\nPRODID:ownCloud's Internal iCal System\n" . $event['vevent']->serialize() .  "END:VCALENDAR";
		}
		$object = OC_VObject::parse($event['calendardata']);
		$vevent = $object->VEVENT;
		$return = array();
		$id = $event['id'];
		$allday = ($vevent->DTSTART->getDateType() == Sabre_VObject_Element_DateTime::DATE)?true:false;
		$last_modified = @$vevent->__get('LAST-MODIFIED');
		$lastmodified = ($last_modified)?$last_modified->getDateTime()->format('U'):0;
		$staticoutput = array('id'=>(int)$event['id'],
						'title' => ($event['summary']!=NULL || $event['summary'] != '')?$event['summary']: self::$l10n->t('unnamed'),
						'description' => isset($vevent->DESCRIPTION)?$vevent->DESCRIPTION->value:'',
						'lastmodified'=>$lastmodified,
						'allDay'=>$allday);
		if(OC_Calendar_Object::isrepeating($id) && OC_Calendar_Repeat::is_cached_inperiod($event['id'], $start, $end)){
			$cachedinperiod = OC_Calendar_Repeat::get_inperiod($id, $start, $end);
			foreach($cachedinperiod as $cachedevent){
				$dynamicoutput = array();
				if($allday){
					$start_dt = new DateTime($cachedevent['startdate'], new DateTimeZone('UTC'));
					$end_dt = new DateTime($cachedevent['enddate'], new DateTimeZone('UTC'));
					$dynamicoutput['start'] = $start_dt->format('Y-m-d');
					$dynamicoutput['end'] = $end_dt->format('Y-m-d');
				}else{
<<<<<<< HEAD
					$output['start'] = $result->format('Y-m-d H:i:s');
					$output['end'] = date('Y-m-d H:i:s', $result->format('U') + $result->format('Z') + $duration);
=======
					$start_dt = new DateTime($cachedevent['startdate'], new DateTimeZone('UTC'));
					$end_dt = new DateTime($cachedevent['enddate'], new DateTimeZone('UTC'));
					$start_dt->setTimezone(new DateTimeZone(self::$tz));
					$end_dt->setTimezone(new DateTimeZone(self::$tz));
					$dynamicoutput['start'] = $start_dt->format('Y-m-d H:i:s');
					$dynamicoutput['end'] = $end_dt->format('Y-m-d H:i:s');
>>>>>>> 46d6fd15
				}
				$return[] = array_merge($staticoutput, $dynamicoutput);
			}
		}else{
			if(OC_Calendar_Object::isrepeating($id) || $event['repeating'] == 1){
				$object->expand($start, $end);
			}
			foreach($object->getComponents() as $singleevent){
				if(!($singleevent instanceof Sabre_VObject_Component_VEvent)){
					continue;
				}
				$dynamicoutput = OC_Calendar_Object::generateStartEndDate($singleevent->DTSTART, OC_Calendar_Object::getDTEndFromVEvent($singleevent), $allday, self::$tz);
				$return[] = array_merge($staticoutput, $dynamicoutput);			
			}
		}
		return $return;
	}
}<|MERGE_RESOLUTION|>--- conflicted
+++ resolved
@@ -382,39 +382,8 @@
 	 * @return (array) $output - readable output
 	 */
 	public static function generateEventOutput($event, $start, $end){
-<<<<<<< HEAD
-		$output = array();
-		
-		if(isset($event['calendardata'])){
-			$object = OC_VObject::parse($event['calendardata']);
-			$vevent = $object->VEVENT;
-		}else{
-			$vevent = $event['vevent'];
-		}
-		
-		$last_modified = @$vevent->__get('LAST-MODIFIED');
-		$lastmodified = ($last_modified)?$last_modified->getDateTime()->format('U'):0;
-		
-		$output = array('id'=>(int)$event['id'],
-						'title' => ($event['summary']!=NULL || $event['summary'] != '')?$event['summary']: self::$l10n->t('unnamed'),
-						'description' => isset($vevent->DESCRIPTION)?$vevent->DESCRIPTION->value:'',
-						'lastmodified'=>$lastmodified);
-		
-		$dtstart = $vevent->DTSTART;
-		$start_dt = $dtstart->getDateTime();
-		$dtend = OC_Calendar_Object::getDTEndFromVEvent($vevent);
-		$end_dt = $dtend->getDateTime();
-		
-		if ($dtstart->getDateType() == Sabre_VObject_Element_DateTime::DATE){
-			$output['allDay'] = true;
-		}else{
-			$output['allDay'] = false;
-			$start_dt->setTimezone(new DateTimeZone(self::$tz));
-			$end_dt->setTimezone(new DateTimeZone(self::$tz));
-=======
 		if(!isset($event['calendardata']) && !isset($event['vevent'])){
 			return false;
->>>>>>> 46d6fd15
 		}
 		if(!isset($event['calendardata']) && isset($event['vevent'])){
 			$event['calendardata'] = "BEGIN:VCALENDAR\nVERSION:2.0\nPRODID:ownCloud's Internal iCal System\n" . $event['vevent']->serialize() .  "END:VCALENDAR";
@@ -441,17 +410,12 @@
 					$dynamicoutput['start'] = $start_dt->format('Y-m-d');
 					$dynamicoutput['end'] = $end_dt->format('Y-m-d');
 				}else{
-<<<<<<< HEAD
-					$output['start'] = $result->format('Y-m-d H:i:s');
-					$output['end'] = date('Y-m-d H:i:s', $result->format('U') + $result->format('Z') + $duration);
-=======
 					$start_dt = new DateTime($cachedevent['startdate'], new DateTimeZone('UTC'));
 					$end_dt = new DateTime($cachedevent['enddate'], new DateTimeZone('UTC'));
 					$start_dt->setTimezone(new DateTimeZone(self::$tz));
 					$end_dt->setTimezone(new DateTimeZone(self::$tz));
 					$dynamicoutput['start'] = $start_dt->format('Y-m-d H:i:s');
 					$dynamicoutput['end'] = $end_dt->format('Y-m-d H:i:s');
->>>>>>> 46d6fd15
 				}
 				$return[] = array_merge($staticoutput, $dynamicoutput);
 			}
